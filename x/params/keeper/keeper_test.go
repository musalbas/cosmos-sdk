package keeper_test

import (
	"reflect"
	"testing"

	"github.com/stretchr/testify/require"
	"github.com/stretchr/testify/suite"
	tmproto "github.com/tendermint/tendermint/proto/tendermint/types"

	"github.com/cosmos/cosmos-sdk/baseapp"
	"github.com/cosmos/cosmos-sdk/simapp"
	"github.com/cosmos/cosmos-sdk/store/prefix"
	sdk "github.com/cosmos/cosmos-sdk/types"
	"github.com/cosmos/cosmos-sdk/x/params/types"
	"github.com/cosmos/cosmos-sdk/x/params/types/proposal"
)

type KeeperTestSuite struct {
	suite.Suite

	app *simapp.SimApp
	ctx sdk.Context

	queryClient proposal.QueryClient
}

func (suite *KeeperTestSuite) SetupTest() {
<<<<<<< HEAD
	app := simapp.Setup(true)
	ctx := app.BaseApp.NewContext(true, tmproto.Header{})
=======
	suite.app = simapp.Setup(suite.T(), false)
	suite.ctx = suite.app.BaseApp.NewContext(false, tmproto.Header{})
>>>>>>> fffc2a6e

	suite.app, suite.ctx = app, ctx
	queryHelper := baseapp.NewQueryServerTestHelper(suite.ctx, suite.app.InterfaceRegistry())
	proposal.RegisterQueryServer(queryHelper, suite.app.ParamsKeeper)
	suite.queryClient = proposal.NewQueryClient(queryHelper)
}

func TestKeeperTestSuite(t *testing.T) {
	suite.Run(t, new(KeeperTestSuite))
}

func validateNoOp(_ interface{}) error { return nil }

func TestKeeper(t *testing.T) {
	kvs := []struct {
		key   string
		param int64
	}{
		{"key1", 10},
		{"key2", 55},
		{"key3", 182},
		{"key4", 17582},
		{"key5", 2768554},
		{"key6", 1157279},
		{"key7", 9058701},
	}

	table := types.NewKeyTable(
		types.NewParamSetPair([]byte("key1"), int64(0), validateNoOp),
		types.NewParamSetPair([]byte("key2"), int64(0), validateNoOp),
		types.NewParamSetPair([]byte("key3"), int64(0), validateNoOp),
		types.NewParamSetPair([]byte("key4"), int64(0), validateNoOp),
		types.NewParamSetPair([]byte("key5"), int64(0), validateNoOp),
		types.NewParamSetPair([]byte("key6"), int64(0), validateNoOp),
		types.NewParamSetPair([]byte("key7"), int64(0), validateNoOp),
		types.NewParamSetPair([]byte("extra1"), bool(false), validateNoOp),
		types.NewParamSetPair([]byte("extra2"), string(""), validateNoOp),
	)

	cdc, ctx, skey, _, keeper := testComponents()

	store := prefix.NewStore(ctx.KVStore(skey), []byte("test/"))
	space := keeper.Subspace("test")
	require.False(t, space.HasKeyTable())
	space = space.WithKeyTable(table)
	require.True(t, space.HasKeyTable())

	// Set params
	for i, kv := range kvs {
		kv := kv
		require.NotPanics(t, func() { space.Set(ctx, []byte(kv.key), kv.param) }, "space.Set panics, tc #%d", i)
	}

	// Test space.Get
	for i, kv := range kvs {
		i, kv := i, kv
		var param int64
		require.NotPanics(t, func() { space.Get(ctx, []byte(kv.key), &param) }, "space.Get panics, tc #%d", i)
		require.Equal(t, kv.param, param, "stored param not equal, tc #%d", i)
	}

	// Test space.GetRaw
	for i, kv := range kvs {
		var param int64
		bz := space.GetRaw(ctx, []byte(kv.key))
		err := cdc.UnmarshalJSON(bz, &param)
		require.Nil(t, err, "err is not nil, tc #%d", i)
		require.Equal(t, kv.param, param, "stored param not equal, tc #%d", i)
	}

	// Test store.Get equals space.Get
	for i, kv := range kvs {
		var param int64
		bz := store.Get([]byte(kv.key))
		require.NotNil(t, bz, "KVStore.Get returns nil, tc #%d", i)
		err := cdc.UnmarshalJSON(bz, &param)
		require.NoError(t, err, "UnmarshalJSON returns error, tc #%d", i)
		require.Equal(t, kv.param, param, "stored param not equal, tc #%d", i)
	}

	// Test invalid space.Get
	for i, kv := range kvs {
		kv := kv
		var param bool
		require.Panics(t, func() { space.Get(ctx, []byte(kv.key), &param) }, "invalid space.Get not panics, tc #%d", i)
	}

	// Test invalid space.Set
	for i, kv := range kvs {
		kv := kv
		require.Panics(t, func() { space.Set(ctx, []byte(kv.key), true) }, "invalid space.Set not panics, tc #%d", i)
	}

	// Test GetSubspace
	for i, kv := range kvs {
		i, kv := i, kv
		var gparam, param int64
		gspace, ok := keeper.GetSubspace("test")
		require.True(t, ok, "cannot retrieve subspace, tc #%d", i)

		require.NotPanics(t, func() { gspace.Get(ctx, []byte(kv.key), &gparam) })
		require.NotPanics(t, func() { space.Get(ctx, []byte(kv.key), &param) })
		require.Equal(t, gparam, param, "GetSubspace().Get not equal with space.Get, tc #%d", i)

		require.NotPanics(t, func() { gspace.Set(ctx, []byte(kv.key), int64(i)) })
		require.NotPanics(t, func() { space.Get(ctx, []byte(kv.key), &param) })
		require.Equal(t, int64(i), param, "GetSubspace().Set not equal with space.Get, tc #%d", i)
	}
}

func indirect(ptr interface{}) interface{} {
	return reflect.ValueOf(ptr).Elem().Interface()
}

func TestGetSubspaces(t *testing.T) {
	_, _, _, _, keeper := testComponents()

	table := types.NewKeyTable(
		types.NewParamSetPair([]byte("string"), "", validateNoOp),
		types.NewParamSetPair([]byte("bool"), false, validateNoOp),
	)

	_ = keeper.Subspace("key1").WithKeyTable(table)
	_ = keeper.Subspace("key2").WithKeyTable(table)

	spaces := keeper.GetSubspaces()
	require.Len(t, spaces, 2)

	var names []string
	for _, ss := range spaces {
		names = append(names, ss.Name())
	}

	require.Contains(t, names, "key1")
	require.Contains(t, names, "key2")
}

func TestSubspace(t *testing.T) {
	cdc, ctx, key, _, keeper := testComponents()

	kvs := []struct {
		key   string
		param interface{}
		zero  interface{}
		ptr   interface{}
	}{
		{"string", "test", "", new(string)},
		{"bool", true, false, new(bool)},
		{"int16", int16(1), int16(0), new(int16)},
		{"int32", int32(1), int32(0), new(int32)},
		{"int64", int64(1), int64(0), new(int64)},
		{"uint16", uint16(1), uint16(0), new(uint16)},
		{"uint32", uint32(1), uint32(0), new(uint32)},
		{"uint64", uint64(1), uint64(0), new(uint64)},
		{"int", sdk.NewInt(1), *new(sdk.Int), new(sdk.Int)},
		{"uint", sdk.NewUint(1), *new(sdk.Uint), new(sdk.Uint)},
		{"dec", sdk.NewDec(1), *new(sdk.Dec), new(sdk.Dec)},
		{"struct", s{1}, s{0}, new(s)},
	}

	table := types.NewKeyTable(
		types.NewParamSetPair([]byte("string"), "", validateNoOp),
		types.NewParamSetPair([]byte("bool"), false, validateNoOp),
		types.NewParamSetPair([]byte("int16"), int16(0), validateNoOp),
		types.NewParamSetPair([]byte("int32"), int32(0), validateNoOp),
		types.NewParamSetPair([]byte("int64"), int64(0), validateNoOp),
		types.NewParamSetPair([]byte("uint16"), uint16(0), validateNoOp),
		types.NewParamSetPair([]byte("uint32"), uint32(0), validateNoOp),
		types.NewParamSetPair([]byte("uint64"), uint64(0), validateNoOp),
		types.NewParamSetPair([]byte("int"), sdk.Int{}, validateNoOp),
		types.NewParamSetPair([]byte("uint"), sdk.Uint{}, validateNoOp),
		types.NewParamSetPair([]byte("dec"), sdk.Dec{}, validateNoOp),
		types.NewParamSetPair([]byte("struct"), s{}, validateNoOp),
	)

	store := prefix.NewStore(ctx.KVStore(key), []byte("test/"))
	space := keeper.Subspace("test").WithKeyTable(table)

	// Test space.Set, space.Modified
	for i, kv := range kvs {
		i, kv := i, kv
		require.False(t, space.Modified(ctx, []byte(kv.key)), "space.Modified returns true before setting, tc #%d", i)
		require.NotPanics(t, func() { space.Set(ctx, []byte(kv.key), kv.param) }, "space.Set panics, tc #%d", i)
		require.True(t, space.Modified(ctx, []byte(kv.key)), "space.Modified returns false after setting, tc #%d", i)
	}

	// Test space.Get, space.GetIfExists
	for i, kv := range kvs {
		i, kv := i, kv
		require.NotPanics(t, func() { space.GetIfExists(ctx, []byte("invalid"), kv.ptr) }, "space.GetIfExists panics when no value exists, tc #%d", i)
		require.Equal(t, kv.zero, indirect(kv.ptr), "space.GetIfExists unmarshalls when no value exists, tc #%d", i)
		require.Panics(t, func() { space.Get(ctx, []byte("invalid"), kv.ptr) }, "invalid space.Get not panics when no value exists, tc #%d", i)
		require.Equal(t, kv.zero, indirect(kv.ptr), "invalid space.Get unmarshalls when no value exists, tc #%d", i)

		require.NotPanics(t, func() { space.GetIfExists(ctx, []byte(kv.key), kv.ptr) }, "space.GetIfExists panics, tc #%d", i)
		require.Equal(t, kv.param, indirect(kv.ptr), "stored param not equal, tc #%d", i)
		require.NotPanics(t, func() { space.Get(ctx, []byte(kv.key), kv.ptr) }, "space.Get panics, tc #%d", i)
		require.Equal(t, kv.param, indirect(kv.ptr), "stored param not equal, tc #%d", i)

		require.Panics(t, func() { space.Get(ctx, []byte("invalid"), kv.ptr) }, "invalid space.Get not panics when no value exists, tc #%d", i)
		require.Equal(t, kv.param, indirect(kv.ptr), "invalid space.Get unmarshalls when no value existt, tc #%d", i)

		require.Panics(t, func() { space.Get(ctx, []byte(kv.key), nil) }, "invalid space.Get not panics when the pointer is nil, tc #%d", i)
		require.Panics(t, func() { space.Get(ctx, []byte(kv.key), new(invalid)) }, "invalid space.Get not panics when the pointer is different type, tc #%d", i)
	}

	// Test store.Get equals space.Get
	for i, kv := range kvs {
		bz := store.Get([]byte(kv.key))
		require.NotNil(t, bz, "store.Get() returns nil, tc #%d", i)
		err := cdc.UnmarshalJSON(bz, kv.ptr)
		require.NoError(t, err, "cdc.UnmarshalJSON() returns error, tc #%d", i)
		require.Equal(t, kv.param, indirect(kv.ptr), "stored param not equal, tc #%d", i)
	}
}

type paramJSON struct {
	Param1 int64  `json:"param1,omitempty" yaml:"param1,omitempty"`
	Param2 string `json:"param2,omitempty" yaml:"param2,omitempty"`
}

func TestJSONUpdate(t *testing.T) {
	_, ctx, _, _, keeper := testComponents()

	key := []byte("key")

	space := keeper.Subspace("test").WithKeyTable(types.NewKeyTable(types.NewParamSetPair(key, paramJSON{}, validateNoOp)))

	var param paramJSON

	err := space.Update(ctx, key, []byte(`{"param1": "10241024"}`))
	require.NoError(t, err)
	space.Get(ctx, key, &param)
	require.Equal(t, paramJSON{10241024, ""}, param)

	err = space.Update(ctx, key, []byte(`{"param2": "helloworld"}`))
	require.NoError(t, err)
	space.Get(ctx, key, &param)
	require.Equal(t, paramJSON{10241024, "helloworld"}, param)

	err = space.Update(ctx, key, []byte(`{"param1": "20482048"}`))
	require.NoError(t, err)
	space.Get(ctx, key, &param)
	require.Equal(t, paramJSON{20482048, "helloworld"}, param)

	err = space.Update(ctx, key, []byte(`{"param1": "40964096", "param2": "goodbyeworld"}`))
	require.NoError(t, err)
	space.Get(ctx, key, &param)
	require.Equal(t, paramJSON{40964096, "goodbyeworld"}, param)
}<|MERGE_RESOLUTION|>--- conflicted
+++ resolved
@@ -26,13 +26,8 @@
 }
 
 func (suite *KeeperTestSuite) SetupTest() {
-<<<<<<< HEAD
 	app := simapp.Setup(true)
 	ctx := app.BaseApp.NewContext(true, tmproto.Header{})
-=======
-	suite.app = simapp.Setup(suite.T(), false)
-	suite.ctx = suite.app.BaseApp.NewContext(false, tmproto.Header{})
->>>>>>> fffc2a6e
 
 	suite.app, suite.ctx = app, ctx
 	queryHelper := baseapp.NewQueryServerTestHelper(suite.ctx, suite.app.InterfaceRegistry())
