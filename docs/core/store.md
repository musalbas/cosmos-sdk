<!--
order: 5
-->

# Store

A store is a data structure that holds the state of the application. {synopsis}

## Pre-requisite Readings

* [Anatomy of a Cosmos SDK application](../basics/app-anatomy.md) {prereq}

## Introduction to Cosmos SDK Stores

The Cosmos SDK comes with a large set of stores to persist the state of applications. By default, the main store of Cosmos SDK applications is a `multistore`, i.e. a store of stores. Developers can add any number of key-value stores to the multistore, depending on their application needs. The multistore exists to support the modularity of the Cosmos SDK, as it lets each module declare and manage their own subset of the state. Key-value stores in the multistore can only be accessed with a specific capability `key`, which is typically held in the [`keeper`](../building-modules/keeper.md) of the module that declared the store.

```text
+-----------------------------------------------------+
|                                                     |
|    +--------------------------------------------+   |
|    |                                            |   |
|    |  KVStore 1 - Manage by keeper of Module 1  |
|    |                                            |   |
|    +--------------------------------------------+   |
|                                                     |
|    +--------------------------------------------+   |
|    |                                            |   |
|    |  KVStore 2 - Manage by keeper of Module 2  |   |
|    |                                            |   |
|    +--------------------------------------------+   |
|                                                     |
|    +--------------------------------------------+   |
|    |                                            |   |
|    |  KVStore 3 - Manage by keeper of Module 2  |   |
|    |                                            |   |
|    +--------------------------------------------+   |
|                                                     |
|    +--------------------------------------------+   |
|    |                                            |   |
|    |  KVStore 4 - Manage by keeper of Module 3  |   |
|    |                                            |   |
|    +--------------------------------------------+   |
|                                                     |
|    +--------------------------------------------+   |
|    |                                            |   |
|    |  KVStore 5 - Manage by keeper of Module 4  |   |
|    |                                            |   |
|    +--------------------------------------------+   |
|                                                     |
|                    Main Multistore                  |
|                                                     |
+-----------------------------------------------------+

                   Application's State
```

### Store Interface

At its very core, a Cosmos SDK `store` is an object that holds a `CacheWrapper` and has a `GetStoreType()` method:

+++ https://github.com/cosmos/cosmos-sdk/blob/v0.40.0-rc6/store/types/store.go#L15-L18

The `GetStoreType` is a simple method that returns the type of store, whereas a `CacheWrapper` is a simple interface that implements store read caching and write branching through `Write` method:

+++ https://github.com/cosmos/cosmos-sdk/blob/v0.40.0-rc6/store/types/store.go#L240-L264

Branching and cache is used ubiquitously in the Cosmos SDK and required to be implemented on every store type. A storage branch creates an isolated, ephemeral branch of a store that can be passed around and updated without affecting the main underlying store. This is used to trigger temporary state-transitions that may be reverted later should an error occur. Read more about it in [context](./context.md#Store-branching)

### Commit Store

A commit store is a store that has the ability to commit changes made to the underlying tree or db. The Cosmos SDK differentiates simple stores from commit stores by extending the basic store interfaces with a `Committer`:

+++ https://github.com/cosmos/cosmos-sdk/blob/v0.40.0-rc6/store/types/store.go#L29-L33

The `Committer` is an interface that defines methods to persist changes to disk:

+++ https://github.com/cosmos/cosmos-sdk/blob/v0.40.0-rc6/store/types/store.go#L20-L27

The `CommitID` is a deterministic commit of the state tree. Its hash is returned to the underlying consensus engine and stored in the block header. Note that commit store interfaces exist for various purposes, one of which is to make sure not every object can commit the store. As part of the [object-capabilities model](./ocap.md) of the Cosmos SDK, only `baseapp` should have the ability to commit stores. For example, this is the reason why the `ctx.KVStore()` method by which modules typically access stores returns a `KVStore` and not a `CommitKVStore`.

The Cosmos SDK comes with many types of stores, the most used being [`CommitMultiStore`](#multistore), [`KVStore`](#kvstore) and [`GasKv` store](#gaskv-store). [Other types of stores](#other-stores) include `Transient` and `TraceKV` stores.

## Multistore

### Multistore Interface

Each Cosmos SDK application holds a multistore at its root to persist its state. The multistore is a store of `KVStores` that follows the `Multistore` interface:

+++ https://github.com/cosmos/cosmos-sdk/blob/v0.40.0-rc6/store/types/store.go#L104-L133

If tracing is enabled, then branching the multistore will firstly wrap all the underlying `KVStore` in [`TraceKv.Store`](#tracekv-store).

### CommitMultiStore

The main type of `Multistore` used in the Cosmos SDK is `CommitMultiStore`, which is an extension of the `Multistore` interface:

+++ https://github.com/cosmos/cosmos-sdk/blob/v0.40.0-rc6/store/types/store.go#L141-L184

As for concrete implementation, the [`rootMulti.Store`] is the go-to implementation of the `CommitMultiStore` interface.

+++ https://github.com/cosmos/cosmos-sdk/blob/v0.40.0-rc6/store/rootmulti/store.go#L43-L61

The `rootMulti.Store` is a base-layer multistore built around a `db` on top of which multiple `KVStores` can be mounted, and is the default multistore store used in [`baseapp`](./baseapp.md).

### CacheMultiStore

Whenever the `rootMulti.Store` needs to be branched, a [`cachemulti.Store`](https://github.com/cosmos/cosmos-sdk/blob/v0.42.1/store/cachemulti/store.go) is used.

+++ https://github.com/cosmos/cosmos-sdk/blob/v0.40.0-rc6/store/cachemulti/store.go#L17-L28

`cachemulti.Store` branches all substores (creates a virtual store for each substore) in its constructor and hold them in `Store.stores`. Moreover caches all read queries. `Store.GetKVStore()` returns the store from `Store.stores`, and `Store.Write()` recursively calls `CacheWrap.Write()` on all the substores.

## Base-layer KVStores

### `KVStore` and `CommitKVStore` Interfaces

A `KVStore` is a simple key-value store used to store and retrieve data. A `CommitKVStore` is a `KVStore` that also implements a `Committer`. By default, stores mounted in `baseapp`'s main `CommitMultiStore` are `CommitKVStore`s. The `KVStore` interface is primarily used to restrict modules from accessing the committer.

Individual `KVStore`s are used by modules to manage a subset of the global state. `KVStores` can be accessed by objects that hold a specific key. This `key` should only be exposed to the [`keeper`](../building-modules/keeper.md) of the module that defines the store.

`CommitKVStore`s are declared by proxy of their respective `key` and mounted on the application's [multistore](#multistore) in the [main application file](../basics/app-anatomy.md#core-application-file). In the same file, the `key` is also passed to the module's `keeper` that is responsible for managing the store.

+++ https://github.com/cosmos/cosmos-sdk/blob/v0.40.0-rc6/store/types/store.go#L189-L219

Apart from the traditional `Get` and `Set` methods, a `KVStore` must provide an `Iterator(start, end)` method which returns an `Iterator` object. It is used to iterate over a range of keys, typically keys that share a common prefix. Below is an example from the bank's module keeper, used to iterate over all account balances:

+++ https://github.com/cosmos/cosmos-sdk/blob/v0.40.0-rc6/x/bank/keeper/view.go#L115-L134

### `IAVL` Store

The default implementation of `KVStore` and `CommitKVStore` used in `baseapp` is the `iavl.Store`.

+++ https://github.com/cosmos/cosmos-sdk/blob/v0.40.0-rc6/store/iavl/store.go#L37-L40

`iavl` stores are based around an [IAVL Tree](https://github.com/tendermint/iavl), a self-balancing binary tree which guarantees that:

* `Get` and `Set` operations are O(log n), where n is the number of elements in the tree.
* Iteration efficiently returns the sorted elements within the range.
* Each tree version is immutable and can be retrieved even after a commit (depending on the pruning settings).

The documentation on the IAVL Tree is located [here](https://github.com/cosmos/iavl/blob/v0.15.0-rc5/docs/overview.md).

### `DbAdapter` Store

`dbadapter.Store` is a adapter for `dbm.DB` making it fulfilling the `KVStore` interface.

+++ https://github.com/cosmos/cosmos-sdk/blob/v0.40.0-rc6/store/dbadapter/store.go#L13-L16

`dbadapter.Store` embeds `dbm.DB`, meaning most of the `KVStore` interface functions are implemented. The other functions (mostly miscellaneous) are manually implemented. This store is primarily used within [Transient Stores](#transient-stores)

### `Transient` Store

`Transient.Store` is a base-layer `KVStore` which is automatically discarded at the end of the block.

+++ https://github.com/cosmos/cosmos-sdk/blob/v0.40.0-rc6/store/transient/store.go#L13-L16

`Transient.Store` is a `dbadapter.Store` with a `dbm.NewMemDB()`. All `KVStore` methods are reused. When `Store.Commit()` is called, a new `dbadapter.Store` is assigned, discarding previous reference and making it garbage collected.

This type of store is useful to persist information that is only relevant per-block. One example would be to store parameter changes (i.e. a bool set to `true` if a parameter changed in a block).

+++ https://github.com/cosmos/cosmos-sdk/blob/v0.40.0-rc6/x/params/types/subspace.go#L20-L30

Transient stores are typically accessed via the [`context`](./context.md) via the `TransientStore()` method:

+++ https://github.com/cosmos/cosmos-sdk/blob/v0.40.0-rc6/types/context.go#L232-L235

## KVStore Wrappers

### CacheKVStore

`cachekv.Store` is a wrapper `KVStore` which provides buffered writing / cached reading functionalities over the underlying `KVStore`.

+++ https://github.com/cosmos/cosmos-sdk/blob/v0.40.0-rc6/store/cachekv/store.go#L27-L34

This is the type used whenever an IAVL Store needs to be branched to create an isolated store (typically when we need to mutate a state that might be reverted later).

#### `Get`

`Store.Get()` firstly checks if `Store.cache` has an associated value with the key. If the value exists, the function returns it. If not, the function calls `Store.parent.Get()`, caches the result in `Store.cache`, and returns it.

#### `Set`

`Store.Set()` sets the key-value pair to the `Store.cache`. `cValue` has the field dirty bool which indicates whether the cached value is different from the underlying value. When `Store.Set()` caches a new pair, the `cValue.dirty` is set `true` so when `Store.Write()` is called it can be written to the underlying store.

#### `Iterator`

`Store.Iterator()` have to traverse on both cached items and the original items. In `Store.iterator()`, two iterators are generated for each of them, and merged. `memIterator` is essentially a slice of the `KVPairs`, used for cached items. `mergeIterator` is a combination of two iterators, where traverse happens ordered on both iterators.

### `GasKv` Store

Cosmos SDK applications use [`gas`](../basics/gas-fees.md) to track resources usage and prevent spam. [`GasKv.Store`](https://github.com/cosmos/cosmos-sdk/blob/v0.40.0-rc6/store/gaskv/store.go) is a `KVStore` wrapper that enables automatic gas consumption each time a read or write to the store is made. It is the solution of choice to track storage usage in Cosmos SDK applications.

+++ https://github.com/cosmos/cosmos-sdk/blob/v0.40.0-rc6/store/gaskv/store.go#L13-L19

When methods of the parent `KVStore` are called, `GasKv.Store` automatically consumes appropriate amount of gas depending on the `Store.gasConfig`:

+++ https://github.com/cosmos/cosmos-sdk/blob/v0.40.0-rc6/store/types/gas.go#L153-L162

By default, all `KVStores` are wrapped in `GasKv.Stores` when retrieved. This is done in the `KVStore()` method of the [`context`](./context.md):

+++ https://github.com/cosmos/cosmos-sdk/blob/v0.40.0-rc6/types/context.go#L227-L230

In this case, the default gas configuration is used:

+++ https://github.com/cosmos/cosmos-sdk/blob/v0.40.0-rc6/store/types/gas.go#L164-L175

### `TraceKv` Store

`tracekv.Store` is a wrapper `KVStore` which provides operation tracing functionalities over the underlying `KVStore`. It is applied automatically by the Cosmos SDK on all `KVStore` if tracing is enabled on the parent `MultiStore`.

+++ https://github.com/cosmos/cosmos-sdk/blob/v0.40.0-rc6/store/tracekv/store.go#L20-L43

When each `KVStore` methods are called, `tracekv.Store` automatically logs `traceOperation` to the `Store.writer`. `traceOperation.Metadata` is filled with `Store.context` when it is not nil. `TraceContext` is a `map[string]interface{}`.

### `Prefix` Store

`prefix.Store` is a wrapper `KVStore` which provides automatic key-prefixing functionalities over the underlying `KVStore`.

+++ https://github.com/cosmos/cosmos-sdk/blob/v0.40.0-rc6/store/prefix/store.go#L15-L21

When `Store.{Get, Set}()` is called, the store forwards the call to its parent, with the key prefixed with the `Store.prefix`.

When `Store.Iterator()` is called, it does not simply prefix the `Store.prefix`, since it does not work as intended. In that case, some of the elements are traversed even they are not starting with the prefix.

### `ListenKv` Store

`listenkv.Store` is a wrapper `KVStore` which provides state listening capabilities over the underlying `KVStore`.
It is applied automatically by the Cosmos SDK on any `KVStore` whose `StoreKey` is specified during state streaming configuration.
Additional information about state streaming configuration can be found in the [store/streaming/README.md](../../store/streaming/README.md).

+++ https://github.com/cosmos/cosmos-sdk/blob/v0.44.1/store/listenkv/store.go#L11-L18

When `KVStore.Set` or `KVStore.Delete` methods are called, `listenkv.Store` automatically writes the operations to the set of `Store.listeners`.

## New Store package (`store/v2`)

The SDK is in the process of transitioning to use the types in this package as the default interface for state storage. Note that these types are not all directly compatible with the types in `store/types`.

This package uses the new `db` sub-module of Cosmos-SDK (`github.com/cosmos/cosmos-sdk/db`), rather than `tmdb` (`github.com/tendermint/tm-db`).

See [ADR-040](../architecture/adr-040-storage-and-smt-state-commitments.md) for the motivations and design specifications of the change.

## `BasicKVStore` interface

An interface providing only the basic CRUD functionality (`Get`, `Set`, `Has`, and `Delete` methods), without iteration or caching. This is used to partially expose components of a larger store, such as a `root.Store`.

## MultiStore

<<<<<<< HEAD
`BaseApp` and derived types now use this as the interface for the main client store, replacing the role of `store/types.MultiStore` (v1). There are a few significant differences in behavior compared with v1:
  * Commits are atomic and are performed on the entire store state; individual substores cannot be committed separately and cannot have different version numbers.
  * The store's current version and version history track that of the backing `db.DBConnection`. Past versions are accessible read-only.
  * The set of valid substores is defined at initialization and cannot be updated dynamically in an existing store instance.
=======
This is the new interface (or, set of interfaces) for the main client store, replacing the role of `store/types.MultiStore` (v1). There are a few significant differences in behavior compared with v1:

* Commits are atomic and are performed on the entire store state; individual substores cannot be committed separately and cannot have different version numbers.
* The store's current version and version history track that of the backing `db.DBConnection`. Past versions are accessible read-only.
* The set of valid substores is defined at initialization and cannot be updated dynamically in an existing store instance.
>>>>>>> e7066c42

### `CommitMultiStore`

This is the main interface for persisent application state, analogous to the original `CommitMultiStore`.
<<<<<<< HEAD
  * Past version views are accessed with `GetVersion`, which returns a `MultiStore`.
  * Substores are accessed with `GetKVStore`. Trying to get a substore that was not defined at initialization will cause a panic.
  * `Close` must be called to release the DB resources being used by the store.
=======

* Past version views are accessed with `GetVersion`, which returns a `BasicMultiStore`.
* Substores are accessed with `GetKVStore`. Trying to get a substore that was not defined at initialization will cause a panic.
* `Close` must be called to release the DB resources being used by the store.
>>>>>>> e7066c42

### `MultiStore`

A minimal interface that only allows accessing substores. Note: substores returned by `MultiStore.GetKVStore` are read-only and will panic on `Set` or `Delete` calls.

### Implementation (`root.Store`)

The canonical implementation of `MultiStore` is in `store/v2/root`. It internally decouples the concerns of state storage and state commitment: values are stored in, and read directly from, the backing key-value database (state storage, or *SS*), but are also mapped in a logically separate database which generates cryptographic proofs (for state-commitment or *SC*).

The state-commitment component of each substore is implemented as an independent `smt.Store` (see below). Internally, each substore is allocated in a logically separate partition within the same backing DB, such that commits apply to the state of all substores. Therefore, views of past versions also include the state of all substores (including *SS* and *SC* data).

This store can optionally be configured to use a different backend database instance for *SC* (e.g., `badgerdb` for the state storage DB and `memdb` for the state-commitment DB; see `StoreConfig.StateCommitmentDB`).

## SMT Store

`store/v2/smt.Store` maps values into a Sparse Merkle Tree (SMT), and supports a `BasicKVStore` interface as well as methods for cryptographic proof generation.

## Next {hide}

Learn about [encoding](./encoding.md) {hide}<|MERGE_RESOLUTION|>--- conflicted
+++ resolved
@@ -246,32 +246,19 @@
 
 ## MultiStore
 
-<<<<<<< HEAD
-`BaseApp` and derived types now use this as the interface for the main client store, replacing the role of `store/types.MultiStore` (v1). There are a few significant differences in behavior compared with v1:
+This is the new interface (or, set of interfaces) for the main client store, replacing the role of `store/types.MultiStore` (v1). There are a few significant differences in behavior compared with v1:
+
   * Commits are atomic and are performed on the entire store state; individual substores cannot be committed separately and cannot have different version numbers.
   * The store's current version and version history track that of the backing `db.DBConnection`. Past versions are accessible read-only.
   * The set of valid substores is defined at initialization and cannot be updated dynamically in an existing store instance.
-=======
-This is the new interface (or, set of interfaces) for the main client store, replacing the role of `store/types.MultiStore` (v1). There are a few significant differences in behavior compared with v1:
-
-* Commits are atomic and are performed on the entire store state; individual substores cannot be committed separately and cannot have different version numbers.
-* The store's current version and version history track that of the backing `db.DBConnection`. Past versions are accessible read-only.
-* The set of valid substores is defined at initialization and cannot be updated dynamically in an existing store instance.
->>>>>>> e7066c42
 
 ### `CommitMultiStore`
 
 This is the main interface for persisent application state, analogous to the original `CommitMultiStore`.
-<<<<<<< HEAD
-  * Past version views are accessed with `GetVersion`, which returns a `MultiStore`.
+
+  * Past version views are accessed with `GetVersion`, which returns a `BasicMultiStore`.
   * Substores are accessed with `GetKVStore`. Trying to get a substore that was not defined at initialization will cause a panic.
   * `Close` must be called to release the DB resources being used by the store.
-=======
-
-* Past version views are accessed with `GetVersion`, which returns a `BasicMultiStore`.
-* Substores are accessed with `GetKVStore`. Trying to get a substore that was not defined at initialization will cause a panic.
-* `Close` must be called to release the DB resources being used by the store.
->>>>>>> e7066c42
 
 ### `MultiStore`
 
