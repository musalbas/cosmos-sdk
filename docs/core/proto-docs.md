--- conflicted
+++ resolved
@@ -6466,11 +6466,8 @@
 | `max_entries` | [uint32](#uint32) |  | max_entries is the max entries for either unbonding delegation or redelegation (per pair/trio). |
 | `historical_entries` | [uint32](#uint32) |  | historical_entries is the number of historical entries to persist. |
 | `bond_denom` | [string](#string) |  | bond_denom defines the bondable coin denomination. |
-<<<<<<< HEAD
-| `epoch_interval` | [int64](#int64) |  | epoch_interval defines the length of a staking epoch in blocks |
-=======
-| `power_reduction` | [string](#string) |  | power_reduction is the amount of staking tokens required for 1 unit of consensus-engine power |
->>>>>>> 8ac983fb
+| `power_reduction` | [string](#string) |  | epoch_interval defines the length of a staking epoch in blocks power_reduction is the amount of staking tokens required for 1 unit of consensus-engine power |
+| `epoch_interval` | [int64](#int64) |  |  |
 
 
 
