--- conflicted
+++ resolved
@@ -1,6 +1,5 @@
 # Changelog
 
-<<<<<<< HEAD
 ## 0.18.0 (TBD)
 
 FEATURES
@@ -11,11 +10,10 @@
   * Transactions which run out of gas stop execution and revert state changes
   * A "simulate" query has been added to determine how much gas a transaction will need
   * Modules can include their own gas costs for execution of particular message types
-=======
+
 ## 0.17.1 (May 17, 2018)
 
 Update to Tendermint v0.19.4 (fixes a consensus bug and improves logging)
->>>>>>> 5d18d5fd
 
 ## 0.17.0 (May 15, 2018)
 
