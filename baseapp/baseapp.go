package baseapp

import (
	"context"
	"fmt"

	abci "github.com/tendermint/tendermint/abci/types"
	"github.com/tendermint/tendermint/libs/log"
	tmproto "github.com/tendermint/tendermint/proto/tendermint/types"

	"github.com/cosmos/cosmos-sdk/codec/types"
	dbm "github.com/cosmos/cosmos-sdk/db"
	"github.com/cosmos/cosmos-sdk/snapshots"
	stypes "github.com/cosmos/cosmos-sdk/store/v2"
	"github.com/cosmos/cosmos-sdk/store/v2/multi"
	sdk "github.com/cosmos/cosmos-sdk/types"
	"github.com/cosmos/cosmos-sdk/types/tx"
)

const (
	runTxModeCheck    runTxMode = iota // Check a transaction
	runTxModeReCheck                   // Recheck a (pending) transaction after a commit
	runTxModeSimulate                  // Simulate a transaction
	runTxModeDeliver                   // Deliver a transaction

	OptionOrderDefault = iota
	OptionOrderAfterStore
)

var (
	_ abci.Application = (*BaseApp)(nil)
)

type (
	// Enum mode for app.runTx
	runTxMode uint8

	// StoreParams is an alias for the config parameter type of the CommitMultiStore.
	StoreParams = multi.StoreParams
	// StoreOption provides a functional callback to modify StoreParams.
	// The callback is passed the loaded height as uint64.
	// This can be used to control how we load the CommitMultiStore from disk. This is useful for
	// state migration, when loading a datastore written with an older version of the software.
	// In particular, if a module changed the substore key name (or removed a substore) between
	// two versions of the software.
	StoreOption func(*StoreParams, uint64) error

	// AppOption provides a configuration option for a BaseApp
	AppOption interface {
		Apply(*BaseApp)
		Order() OptionOrder
	}
	// OptionOrder represents the required ordering for order dependent options
	OptionOrder int
	// AppOptionFunc wraps a functional option for BaseApp
	AppOptionFunc func(*BaseApp)
	// AppOptionOrdered wraps an order-dependent functional option
	AppOptionOrdered struct {
		AppOptionFunc
		order OptionOrder
	}
)

// BaseApp reflects the ABCI application implementation.
type BaseApp struct { // nolint: maligned
	// initialized on creation
	logger            log.Logger
	name              string // application name from abci.Info
	db                dbm.DBConnection
	storeOpts         []StoreOption        // options to configure root store
	store             sdk.CommitMultiStore // Main (uncached) state
	queryRouter       sdk.QueryRouter      // router for redirecting query calls
	grpcQueryRouter   *GRPCQueryRouter     // router for redirecting gRPC query calls
	interfaceRegistry types.InterfaceRegistry

	txHandler      tx.Handler       // txHandler for {Deliver,Check}Tx and simulations
	initChainer    sdk.InitChainer  // initialize state with validators and state blob
	beginBlocker   sdk.BeginBlocker // logic to run before any txs
	endBlocker     sdk.EndBlocker   // logic to run after all txs, and to determine valset changes
	addrPeerFilter sdk.PeerFilter   // filter peers by address and port
	idPeerFilter   sdk.PeerFilter   // filter peers by node ID
	fauxMerkleMode bool             // if true, IAVL MountStores uses MountStoresDB for simulation speed.

	// manages snapshots, i.e. dumps of app state at certain intervals
	snapshotManager    *snapshots.Manager
	snapshotInterval   uint64 // block interval between state sync snapshots
	snapshotKeepRecent uint32 // recent state sync snapshots to keep

	// volatile states:
	//
	// checkState is set on InitChain and reset on Commit
	// deliverState is set on InitChain and BeginBlock and set to nil on Commit
	checkState   *state // for CheckTx
	deliverState *state // for DeliverTx

	// an inter-block write-through cache provided to the context during deliverState
	interBlockCache sdk.MultiStorePersistentCache

	// absent validators from begin block
	voteInfos []abci.VoteInfo

	// paramStore is used to query for ABCI consensus parameters from an
	// application parameter store.
	paramStore ParamStore

	// The minimum gas prices a validator is willing to accept for processing a
	// transaction. This is mainly used for DoS and spam prevention.
	minGasPrices sdk.DecCoins

	// initialHeight is the initial height at which we start the baseapp
	initialHeight int64

	// flag for sealing options and parameters to a BaseApp
	sealed bool

	// block height at which to halt the chain and gracefully shutdown
	haltHeight uint64

	// minimum block time (in Unix seconds) at which to halt the chain and gracefully shutdown
	haltTime uint64

	// minRetainBlocks defines the minimum block height offset from the current
	// block being committed, such that all blocks past this offset are pruned
	// from Tendermint. It is used as part of the process of determining the
	// ResponseCommit.RetainHeight value during ABCI Commit. A value of 0 indicates
	// that no blocks should be pruned.
	//
	// Note: Tendermint block pruning is dependant on this parameter in conunction
	// with the unbonding (safety threshold) period, state pruning and state sync
	// snapshot parameters to determine the correct minimum value of
	// ResponseCommit.RetainHeight.
	minRetainBlocks uint64

	// application's version string
	version string

	// application's protocol version that increments on every upgrade
	// if BaseApp is passed to the upgrade keeper's NewKeeper method.
	appVersion uint64

	// trace set will return full stack traces for errors in ABCI Log field
	trace bool

	// indexEvents defines the set of events in the form {eventType}.{attributeKey},
	// which informs Tendermint what to index. If empty, all events will be indexed.
	indexEvents map[string]struct{}

	// abciListeners for hooking into the ABCI message processing of the BaseApp
	// and exposing the requests and responses to external consumers
	abciListeners []ABCIListener
}

func (opt AppOptionOrdered) Order() OptionOrder { return opt.order }

func (opt AppOptionFunc) Apply(app *BaseApp) { opt(app) }
func (opt AppOptionFunc) Order() OptionOrder { return OptionOrderDefault }

// StoreOption implements AppOption, and can be passed to the app constructor.
func (opt StoreOption) Apply(app *BaseApp) { app.storeOpts = append(app.storeOpts, opt) }
func (opt StoreOption) Order() OptionOrder { return OptionOrderDefault }

// NewBaseApp returns a reference to an initialized BaseApp. It accepts a
// variadic number of option functions, which act on the BaseApp to set
// configuration choices.
//
// NOTE: The db is used to store the version number for now.
func NewBaseApp(
	name string,
	logger log.Logger,
	db dbm.DBConnection,
	options ...AppOption,
) *BaseApp {
	app := &BaseApp{
		logger:          logger,
		name:            name,
		db:              db,
		queryRouter:     NewQueryRouter(),
		grpcQueryRouter: NewGRPCQueryRouter(),
		fauxMerkleMode:  false,
	}

	var afterStoreOpts []AppOption
	for _, option := range options {
		if int(option.Order()) > int(OptionOrderDefault) {
			afterStoreOpts = append(afterStoreOpts, option)
		} else {
			option.Apply(app)
		}
	}

	err := app.loadStore()
	if err != nil {
		panic(err)
	}
	for _, option := range afterStoreOpts {
		option.Apply(app)
	}
	return app
}

// Name returns the name of the BaseApp.
func (app *BaseApp) Name() string {
	return app.name
}

// AppVersion returns the application's protocol version.
func (app *BaseApp) AppVersion() uint64 {
	return app.appVersion
}

// Version returns the application's version string.
func (app *BaseApp) Version() string {
	return app.version
}

// Logger returns the logger of the BaseApp.
func (app *BaseApp) Logger() log.Logger {
	return app.logger
}

// Trace returns the boolean value for logging error stack traces.
func (app *BaseApp) Trace() bool {
	return app.trace
}

func (app *BaseApp) loadStore() error {
	versions, err := app.db.Versions()
	if err != nil {
		return err
	}
	latest := versions.Last()
	config := multi.DefaultStoreParams()
	for _, opt := range app.storeOpts {
		opt(&config, latest)
	}
	app.store, err = multi.NewV1MultiStoreAsV2(app.db, config)
	if err != nil {
		return fmt.Errorf("failed to load store: %w", err)
	}
	return nil
}

func (app *BaseApp) CloseStore() error {
	return app.store.Close()
}

// LastCommitID returns the last CommitID of the multistore.
func (app *BaseApp) LastCommitID() stypes.CommitID {
	return app.store.LastCommitID()
}

// LastBlockHeight returns the last committed block height.
func (app *BaseApp) LastBlockHeight() int64 {
	return app.store.LastCommitID().Version
}

// Init sets the check state and seals the app. It will panic if
// called more than once on a running BaseApp.
func (app *BaseApp) Init() error {
	if app.sealed {
		panic("cannot call Init: baseapp already sealed")
	}

	// needed for the export command which inits from store but never calls initchain
	app.setCheckState(tmproto.Header{})
	app.Seal()

	// make sure the snapshot interval is a multiple of the pruning KeepEvery interval
	if app.snapshotManager != nil && app.snapshotInterval > 0 {
<<<<<<< HEAD
		pruningOpts := app.store.GetPruning()
		if pruningOpts.KeepEvery > 0 && app.snapshotInterval%pruningOpts.KeepEvery != 0 {
			return fmt.Errorf(
				"state sync snapshot interval %v must be a multiple of pruning keep every interval %v",
				app.snapshotInterval, pruningOpts.KeepEvery)
=======
		if _, ok := app.cms.(*rootmulti.Store); !ok {
			return errors.New("state sync snapshots require a rootmulti store")
>>>>>>> e7066c42
		}
	}

	return nil
}

func (app *BaseApp) setMinGasPrices(gasPrices sdk.DecCoins) {
	app.minGasPrices = gasPrices
}

func (app *BaseApp) setHaltHeight(haltHeight uint64) {
	app.haltHeight = haltHeight
}

func (app *BaseApp) setHaltTime(haltTime uint64) {
	app.haltTime = haltTime
}

func (app *BaseApp) setMinRetainBlocks(minRetainBlocks uint64) {
	app.minRetainBlocks = minRetainBlocks
}

func (app *BaseApp) setTrace(trace bool) {
	app.trace = trace
}

func (app *BaseApp) setIndexEvents(ie []string) {
	app.indexEvents = make(map[string]struct{})

	for _, e := range ie {
		app.indexEvents[e] = struct{}{}
	}
}

// QueryRouter returns the QueryRouter of a BaseApp.
func (app *BaseApp) QueryRouter() sdk.QueryRouter { return app.queryRouter }

// Seal seals a BaseApp. It prohibits any further modifications to a BaseApp.
func (app *BaseApp) Seal() { app.sealed = true }

// IsSealed returns true if the BaseApp is sealed and false otherwise.
func (app *BaseApp) IsSealed() bool { return app.sealed }

// setCheckState sets the BaseApp's checkState with a branched multi-store
// (i.e. a CacheMultiStore) and a new Context with the same multi-store branch,
// provided header, and minimum gas prices set. It is set on InitChain and reset
// on Commit.
func (app *BaseApp) setCheckState(header tmproto.Header) {
	ms := app.store.CacheWrap()
	app.checkState = &state{
		ms:  ms,
		ctx: sdk.NewContext(ms, header, true, app.logger).WithMinGasPrices(app.minGasPrices),
	}
}

// setDeliverState sets the BaseApp's deliverState with a branched multi-store
// (i.e. a CacheMultiStore) and a new Context with the same multi-store branch,
// and provided header. It is set on InitChain and BeginBlock and set to nil on
// Commit.
func (app *BaseApp) setDeliverState(header tmproto.Header) {
	ms := app.store.CacheWrap()
	app.deliverState = &state{
		ms:  ms,
		ctx: sdk.NewContext(ms, header, false, app.logger),
	}
}

// GetConsensusParams returns the current consensus parameters from the BaseApp's
// ParamStore. If the BaseApp has no ParamStore defined, nil is returned.
func (app *BaseApp) GetConsensusParams(ctx sdk.Context) *tmproto.ConsensusParams {
	if app.paramStore == nil {
		return nil
	}

	cp := new(tmproto.ConsensusParams)

	if app.paramStore.Has(ctx, ParamStoreKeyBlockParams) {
		var bp tmproto.BlockParams

		app.paramStore.Get(ctx, ParamStoreKeyBlockParams, &bp)
		cp.Block = &bp
	}

	if app.paramStore.Has(ctx, ParamStoreKeyEvidenceParams) {
		var ep tmproto.EvidenceParams

		app.paramStore.Get(ctx, ParamStoreKeyEvidenceParams, &ep)
		cp.Evidence = &ep
	}

	if app.paramStore.Has(ctx, ParamStoreKeyValidatorParams) {
		var vp tmproto.ValidatorParams

		app.paramStore.Get(ctx, ParamStoreKeyValidatorParams, &vp)
		cp.Validator = &vp
	}

	return cp
}

// StoreConsensusParams sets the consensus parameters to the baseapp's param store.
func (app *BaseApp) StoreConsensusParams(ctx sdk.Context, cp *tmproto.ConsensusParams) {
	if app.paramStore == nil {
		panic("cannot store consensus params with no params store set")
	}

	if cp == nil {
		return
	}

	app.paramStore.Set(ctx, ParamStoreKeyBlockParams, cp.Block)
	app.paramStore.Set(ctx, ParamStoreKeyEvidenceParams, cp.Evidence)
	app.paramStore.Set(ctx, ParamStoreKeyValidatorParams, cp.Validator)
	// We're explicitly not storing the Tendermint app_version in the param store. It's
	// stored instead in the x/upgrade store, with its own bump logic.
}

// getMaximumBlockGas gets the maximum gas from the consensus params. It panics
// if maximum block gas is less than negative one and returns zero if negative
// one.
func (app *BaseApp) getMaximumBlockGas(ctx sdk.Context) uint64 {
	cp := app.GetConsensusParams(ctx)
	if cp == nil || cp.Block == nil {
		return 0
	}

	maxGas := cp.Block.MaxGas

	switch {
	case maxGas < -1:
		panic(fmt.Sprintf("invalid maximum block gas: %d", maxGas))

	case maxGas == -1:
		return 0

	default:
		return uint64(maxGas)
	}
}

func (app *BaseApp) validateHeight(req abci.RequestBeginBlock) error {
	if req.Header.Height < 1 {
		return fmt.Errorf("invalid height: %d", req.Header.Height)
	}

	// expectedHeight holds the expected height to validate.
	var expectedHeight int64
	if app.LastBlockHeight() == 0 && app.initialHeight > 1 {
		// In this case, we're validating the first block of the chain (no
		// previous commit). The height we're expecting is the initial height.
		expectedHeight = app.initialHeight
	} else {
		// This case can means two things:
		// - either there was already a previous commit in the store, in which
		// case we increment the version from there,
		// - or there was no previous commit, and initial version was not set,
		// in which case we start at version 1.
		expectedHeight = app.LastBlockHeight() + 1
	}

	if req.Header.Height != expectedHeight {
		return fmt.Errorf("invalid height: %d; expected: %d", req.Header.Height, expectedHeight)
	}

	return nil
}

// Returns the applications's deliverState if app is in runTxModeDeliver,
// otherwise it returns the application's checkstate.
func (app *BaseApp) getState(mode runTxMode) *state {
	if mode == runTxModeDeliver {
		return app.deliverState
	}

	return app.checkState
}

// retrieve the context for the tx w/ txBytes and other memoized values.
func (app *BaseApp) getContextForTx(mode runTxMode, txBytes []byte) context.Context {
	ctx := app.getState(mode).ctx.
		WithTxBytes(txBytes).
		WithVoteInfos(app.voteInfos)

	ctx = ctx.WithConsensusParams(app.GetConsensusParams(ctx))

	if mode == runTxModeReCheck {
		ctx = ctx.WithIsReCheckTx(true)
	}

	if mode == runTxModeSimulate {
		ctx, _ = ctx.CacheContext()
	}

	return sdk.WrapSDKContext(ctx)
}<|MERGE_RESOLUTION|>--- conflicted
+++ resolved
@@ -11,6 +11,7 @@
 	"github.com/cosmos/cosmos-sdk/codec/types"
 	dbm "github.com/cosmos/cosmos-sdk/db"
 	"github.com/cosmos/cosmos-sdk/snapshots"
+	snapshottypes "github.com/cosmos/cosmos-sdk/snapshots/types"
 	stypes "github.com/cosmos/cosmos-sdk/store/v2"
 	"github.com/cosmos/cosmos-sdk/store/v2/multi"
 	sdk "github.com/cosmos/cosmos-sdk/types"
@@ -264,22 +265,6 @@
 	// needed for the export command which inits from store but never calls initchain
 	app.setCheckState(tmproto.Header{})
 	app.Seal()
-
-	// make sure the snapshot interval is a multiple of the pruning KeepEvery interval
-	if app.snapshotManager != nil && app.snapshotInterval > 0 {
-<<<<<<< HEAD
-		pruningOpts := app.store.GetPruning()
-		if pruningOpts.KeepEvery > 0 && app.snapshotInterval%pruningOpts.KeepEvery != 0 {
-			return fmt.Errorf(
-				"state sync snapshot interval %v must be a multiple of pruning keep every interval %v",
-				app.snapshotInterval, pruningOpts.KeepEvery)
-=======
-		if _, ok := app.cms.(*rootmulti.Store); !ok {
-			return errors.New("state sync snapshots require a rootmulti store")
->>>>>>> e7066c42
-		}
-	}
-
 	return nil
 }
 
