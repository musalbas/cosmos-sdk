package server

import (
	"errors"
	"fmt"
	"io"
	"net"
	"os"
	"os/signal"
	"path"
	"path/filepath"
	"strconv"
	"strings"
	"syscall"
	"time"

	"github.com/rs/zerolog"
	"github.com/rs/zerolog/log"
	"github.com/spf13/cast"
	"github.com/spf13/cobra"
	"github.com/spf13/pflag"
	"github.com/spf13/viper"
	tmcfg "github.com/tendermint/tendermint/config"
	tmlog "github.com/tendermint/tendermint/libs/log"

	"github.com/cosmos/cosmos-sdk/client/flags"
	dbm "github.com/cosmos/cosmos-sdk/db"
	"github.com/cosmos/cosmos-sdk/db/badgerdb"
	"github.com/cosmos/cosmos-sdk/server/config"
	"github.com/cosmos/cosmos-sdk/server/types"
	sdk "github.com/cosmos/cosmos-sdk/types"
	"github.com/cosmos/cosmos-sdk/version"
)

// DONTCOVER

// ServerContextKey defines the context key used to retrieve a server.Context from
// a command's Context.
const ServerContextKey = sdk.ContextKey("server.context")

// server context
type Context struct {
	Viper  *viper.Viper
	Config *tmcfg.Config
	Logger tmlog.Logger
}

// ErrorCode contains the exit code for server exit.
type ErrorCode struct {
	Code int
}

func (e ErrorCode) Error() string {
	return strconv.Itoa(e.Code)
}

func NewDefaultContext() *Context {
	return NewContext(
		viper.New(),
		tmcfg.DefaultConfig(),
		ZeroLogWrapper{log.Logger},
	)
}

func NewContext(v *viper.Viper, config *tmcfg.Config, logger tmlog.Logger) *Context {
	return &Context{v, config, logger}
}

func bindFlags(basename string, cmd *cobra.Command, v *viper.Viper) (err error) {
	defer func() {
		recover()
	}()

	cmd.Flags().VisitAll(func(f *pflag.Flag) {
		// Environment variables can't have dashes in them, so bind them to their equivalent
		// keys with underscores, e.g. --favorite-color to STING_FAVORITE_COLOR
		err = v.BindEnv(f.Name, fmt.Sprintf("%s_%s", basename, strings.ToUpper(strings.ReplaceAll(f.Name, "-", "_"))))
		if err != nil {
			panic(err)
		}

		err = v.BindPFlag(f.Name, f)
		if err != nil {
			panic(err)
		}

		// Apply the viper config value to the flag when the flag is not set and viper has a value
		if !f.Changed && v.IsSet(f.Name) {
			val := v.Get(f.Name)
			err = cmd.Flags().Set(f.Name, fmt.Sprintf("%v", val))
			if err != nil {
				panic(err)
			}
		}
	})

	return
}

// InterceptConfigsPreRunHandler performs a pre-run function for the root daemon
// application command. It will create a Viper literal and a default server
// Context. The server Tendermint configuration will either be read and parsed
// or created and saved to disk, where the server Context is updated to reflect
// the Tendermint configuration. It takes custom app config template and config
// settings to create a custom Tendermint configuration. If the custom template
// is empty, it uses default-template provided by the server. The Viper literal
// is used to read and parse the application configuration. Command handlers can
// fetch the server Context to get the Tendermint configuration or to get access
// to Viper.
func InterceptConfigsPreRunHandler(cmd *cobra.Command, customAppConfigTemplate string, customAppConfig interface{}, tmConfig *tmcfg.Config) error {
	serverCtx := NewDefaultContext()

	// Get the executable name and configure the viper instance so that environmental
	// variables are checked based off that name. The underscore character is used
	// as a separator
	executableName, err := os.Executable()
	if err != nil {
		return err
	}

	basename := path.Base(executableName)

	// Configure the viper instance
	serverCtx.Viper.BindPFlags(cmd.Flags())
	serverCtx.Viper.BindPFlags(cmd.PersistentFlags())
	serverCtx.Viper.SetEnvPrefix(basename)
	serverCtx.Viper.SetEnvKeyReplacer(strings.NewReplacer(".", "_", "-", "_"))
	serverCtx.Viper.AutomaticEnv()

	// intercept configuration files, using both Viper instances separately
	config, err := interceptConfigs(serverCtx.Viper, customAppConfigTemplate, customAppConfig, tmConfig)
	if err != nil {
		return err
	}

	// return value is a tendermint configuration object
	serverCtx.Config = config
	if err = bindFlags(basename, cmd, serverCtx.Viper); err != nil {
		return err
	}

	var logWriter io.Writer
	if strings.ToLower(serverCtx.Viper.GetString(flags.FlagLogFormat)) == tmlog.LogFormatPlain {
		logWriter = zerolog.ConsoleWriter{Out: os.Stderr}
	} else {
		logWriter = os.Stderr
	}

	logLvlStr := serverCtx.Viper.GetString(flags.FlagLogLevel)
	logLvl, err := zerolog.ParseLevel(logLvlStr)
	if err != nil {
		return fmt.Errorf("failed to parse log level (%s): %w", logLvlStr, err)
	}

	serverCtx.Logger = ZeroLogWrapper{zerolog.New(logWriter).Level(logLvl).With().Timestamp().Logger()}

	return SetCmdServerContext(cmd, serverCtx)
}

// GetServerContextFromCmd returns a Context from a command or an empty Context
// if it has not been set.
func GetServerContextFromCmd(cmd *cobra.Command) *Context {
	if v := cmd.Context().Value(ServerContextKey); v != nil {
		serverCtxPtr := v.(*Context)
		return serverCtxPtr
	}

	return NewDefaultContext()
}

// SetCmdServerContext sets a command's Context value to the provided argument.
func SetCmdServerContext(cmd *cobra.Command, serverCtx *Context) error {
	v := cmd.Context().Value(ServerContextKey)
	if v == nil {
		return errors.New("server context not set")
	}

	serverCtxPtr := v.(*Context)
	*serverCtxPtr = *serverCtx

	return nil
}

// interceptConfigs parses and updates a Tendermint configuration file or
// creates a new one and saves it. It also parses and saves the application
// configuration file. The Tendermint configuration file is parsed given a root
// Viper object, whereas the application is parsed with the private package-aware
// viperCfg object.
func interceptConfigs(rootViper *viper.Viper, customAppTemplate string, customConfig interface{}, tmConfig *tmcfg.Config) (*tmcfg.Config, error) {
	rootDir := rootViper.GetString(flags.FlagHome)
	configPath := filepath.Join(rootDir, "config")
	tmCfgFile := filepath.Join(configPath, "config.toml")

	conf := tmConfig

	switch _, err := os.Stat(tmCfgFile); {
	case os.IsNotExist(err):
		tmcfg.EnsureRoot(rootDir)

		if err = conf.ValidateBasic(); err != nil {
			return nil, fmt.Errorf("error in config file: %v", err)
		}

		conf.RPC.PprofListenAddress = "localhost:6060"
		conf.P2P.RecvRate = 5120000
		conf.P2P.SendRate = 5120000
		conf.Consensus.TimeoutCommit = 5 * time.Second
		tmcfg.WriteConfigFile(rootDir, conf)

	case err != nil:
		return nil, err

	default:
		rootViper.SetConfigType("toml")
		rootViper.SetConfigName("config")
		rootViper.AddConfigPath(configPath)

		if err := rootViper.ReadInConfig(); err != nil {
			return nil, fmt.Errorf("failed to read in %s: %w", tmCfgFile, err)
		}
	}

	// Read into the configuration whatever data the viper instance has for it.
	// This may come from the configuration file above but also any of the other
	// sources viper uses.
	if err := rootViper.Unmarshal(conf); err != nil {
		return nil, err
	}

	conf.SetRoot(rootDir)

	appCfgFilePath := filepath.Join(configPath, "app.toml")
	if _, err := os.Stat(appCfgFilePath); os.IsNotExist(err) {
		if customAppTemplate != "" {
			config.SetConfigTemplate(customAppTemplate)

			if err = rootViper.Unmarshal(&customConfig); err != nil {
				return nil, fmt.Errorf("failed to parse %s: %w", appCfgFilePath, err)
			}

			config.WriteConfigFile(appCfgFilePath, customConfig)
		} else {
			appConf, err := config.ParseConfig(rootViper)
			if err != nil {
				return nil, fmt.Errorf("failed to parse %s: %w", appCfgFilePath, err)
			}

			config.WriteConfigFile(appCfgFilePath, appConf)
		}
	}

	rootViper.SetConfigType("toml")
	rootViper.SetConfigName("app")
	rootViper.AddConfigPath(configPath)

	if err := rootViper.MergeInConfig(); err != nil {
		return nil, fmt.Errorf("failed to merge configuration: %w", err)
	}

	return conf, nil
}

// add server commands
func AddCommands(rootCmd *cobra.Command, defaultNodeHome string, appCreator types.AppCreator, appExport types.AppExporter, addStartFlags types.ModuleInitFlags) {
	tendermintCmd := &cobra.Command{
		Use:   "tendermint",
		Short: "Tendermint subcommands",
	}

	tendermintCmd.AddCommand(
		ShowNodeIDCmd(),
		ShowValidatorCmd(),
		ShowAddressCmd(),
		VersionCmd(),
	)
	startCmd := StartCmd(appCreator, defaultNodeHome)
	addStartFlags(startCmd)

	rootCmd.AddCommand(
		startCmd,
		UnsafeResetAllCmd(),
		tendermintCmd,
		ExportCmd(appExport, defaultNodeHome),
		version.NewVersionCommand(),
		NewRollbackCmd(defaultNodeHome),
	)
}

// https://stackoverflow.com/questions/23558425/how-do-i-get-the-local-ip-address-in-go
// TODO there must be a better way to get external IP
func ExternalIP() (string, error) {
	ifaces, err := net.Interfaces()
	if err != nil {
		return "", err
	}

	for _, iface := range ifaces {
		if skipInterface(iface) {
			continue
		}
		addrs, err := iface.Addrs()
		if err != nil {
			return "", err
		}

		for _, addr := range addrs {
			ip := addrToIP(addr)
			if ip == nil || ip.IsLoopback() {
				continue
			}
			ip = ip.To4()
			if ip == nil {
				continue // not an ipv4 address
			}
			return ip.String(), nil
		}
	}
	return "", errors.New("are you connected to the network?")
}

// TrapSignal traps SIGINT and SIGTERM and terminates the server correctly.
func TrapSignal(cleanupFunc func()) {
	sigs := make(chan os.Signal, 1)
	signal.Notify(sigs, syscall.SIGINT, syscall.SIGTERM)

	go func() {
		sig := <-sigs

		if cleanupFunc != nil {
			cleanupFunc()
		}
		exitCode := 128

		switch sig {
		case syscall.SIGINT:
			exitCode += int(syscall.SIGINT)
		case syscall.SIGTERM:
			exitCode += int(syscall.SIGTERM)
		}

		os.Exit(exitCode)
	}()
}

// WaitForQuitSignals waits for SIGINT and SIGTERM and returns.
func WaitForQuitSignals() ErrorCode {
	sigs := make(chan os.Signal, 1)
	signal.Notify(sigs, syscall.SIGINT, syscall.SIGTERM)
	sig := <-sigs
	return ErrorCode{Code: int(sig.(syscall.Signal)) + 128}
}

// GetAppDBBackend gets the backend type to use for the application DBs.
func GetAppDBBackend(opts types.AppOptions) dbm.BackendType {
	rv := cast.ToString(opts.Get("app-db-backend"))
	if len(rv) == 0 {
		rv = sdk.DBBackend
	}
	if len(rv) == 0 {
		rv = cast.ToString(opts.Get("db-backend"))
	}
	if len(rv) != 0 {
		return dbm.BackendType(rv)
	}
	return dbm.GoLevelDBBackend
}

func skipInterface(iface net.Interface) bool {
	if iface.Flags&net.FlagUp == 0 {
		return true // interface down
	}

	if iface.Flags&net.FlagLoopback != 0 {
		return true // loopback interface
	}

	return false
}

func addrToIP(addr net.Addr) net.IP {
	var ip net.IP

	switch v := addr.(type) {
	case *net.IPNet:
		ip = v.IP
	case *net.IPAddr:
		ip = v.IP
	}
	return ip
}

<<<<<<< HEAD
func openDB(rootDir string) (dbm.DBConnection, error) {
	dir := filepath.Join(rootDir, "data", "application")
	return badgerdb.NewDB(dir)
=======
func openDB(rootDir string, backendType dbm.BackendType) (dbm.DB, error) {
	dataDir := filepath.Join(rootDir, "data")
	return dbm.NewDB("application", backendType, dataDir)
>>>>>>> b6d2c1ee
}

func openTraceWriter(traceWriterFile string) (w io.Writer, err error) {
	if traceWriterFile == "" {
		return
	}
	return os.OpenFile(
		traceWriterFile,
		os.O_WRONLY|os.O_APPEND|os.O_CREATE,
		0666,
	)
}<|MERGE_RESOLUTION|>--- conflicted
+++ resolved
@@ -389,15 +389,9 @@
 	return ip
 }
 
-<<<<<<< HEAD
 func openDB(rootDir string) (dbm.DBConnection, error) {
 	dir := filepath.Join(rootDir, "data", "application")
 	return badgerdb.NewDB(dir)
-=======
-func openDB(rootDir string, backendType dbm.BackendType) (dbm.DB, error) {
-	dataDir := filepath.Join(rootDir, "data")
-	return dbm.NewDB("application", backendType, dataDir)
->>>>>>> b6d2c1ee
 }
 
 func openTraceWriter(traceWriterFile string) (w io.Writer, err error) {
